{- Byzantine Fault Tolerant Consensus Verification in Agda, version 0.9.

   Copyright (c) 2020, 2021, Oracle and/or its affiliates.
   Licensed under the Universal Permissive License v 1.0 as shown at https://opensource.oracle.com/licenses/upl
-}
<<<<<<< HEAD
=======
open import LibraBFT.Prelude
open import LibraBFT.Abstract.Types
open import LibraBFT.Impl.NetworkMsg
open import LibraBFT.Concrete.System.Parameters

>>>>>>> bfb8112e
-- This module collects the implementation obligations for our (fake/simple, for now)
-- "implementation" into the structure required by Concrete.Properties.
open import LibraBFT.Impl.Properties.Aux
import      LibraBFT.Impl.Properties.VotesOnce   as VO
import      LibraBFT.Impl.Properties.LockedRound as LR
open import LibraBFT.Concrete.Obligations
open import LibraBFT.Concrete.System impl-sps-avp

module LibraBFT.Impl.Properties where

  theImplObligations : ImplObligations
  theImplObligations = record { sps-cor = impl-sps-avp
                              ; vo₁     = VO.vo₁
                              ; vo₂     = VO.vo₂
                              ; lr₁     = LR.lr₁ }<|MERGE_RESOLUTION|>--- conflicted
+++ resolved
@@ -3,14 +3,11 @@
    Copyright (c) 2020, 2021, Oracle and/or its affiliates.
    Licensed under the Universal Permissive License v 1.0 as shown at https://opensource.oracle.com/licenses/upl
 -}
-<<<<<<< HEAD
-=======
 open import LibraBFT.Prelude
 open import LibraBFT.Abstract.Types
 open import LibraBFT.Impl.NetworkMsg
 open import LibraBFT.Concrete.System.Parameters
 
->>>>>>> bfb8112e
 -- This module collects the implementation obligations for our (fake/simple, for now)
 -- "implementation" into the structure required by Concrete.Properties.
 open import LibraBFT.Impl.Properties.Aux
