{- Byzantine Fault Tolerant Consensus Verification in Agda, version 0.9.

   Copyright (c) 2020, 2021, Oracle and/or its affiliates.
   Licensed under the Universal Permissive License v 1.0 as shown at https://opensource.oracle.com/licenses/upl
-}
{-# OPTIONS --allow-unsolved-metas #-}
open import LibraBFT.Prelude
open import LibraBFT.Base.PKCS
open import LibraBFT.Concrete.System.Parameters
open import LibraBFT.Impl.Base.Types
open import LibraBFT.Impl.NetworkMsg
open import LibraBFT.Impl.Util.Crypto
<<<<<<< HEAD
open import LibraBFT.Abstract.Types.EpochConfig UID NodeId
open EpochConfig
open import LibraBFT.Yasm.Yasm NodeId (ℓ+1 0ℓ) EpochConfig epochId authorsN getPubKey ConcSysParms
=======
open import LibraBFT.Concrete.System.Parameters

open import LibraBFT.Abstract.Types
open EpochConfig
open import LibraBFT.Yasm.Yasm NodeId (ℓ+1 0ℓ) EpochConfig epochId authorsN getPubKey ConcSysParms

open import LibraBFT.Concrete.Obligations
>>>>>>> bfb8112e

-- In this module, we will prove a structural property that any new signed message produced by an
-- honest handler from a reachable state correctly identifies the sender, and is for a valid epoch
-- of which that sender is a member.  It is postulated for now, because the property does not yet
-- hold for our fake implementation that does not actually comply.  A proof outline and notes are
-- included below, which we can finish once we do have a compliant implementation.

module LibraBFT.Impl.Properties.Aux where

  -- This proof is complete except for pieces that are directly about the handlers.  Our
  -- fake/simple handler does not yet obey the needed properties, so we can't finish this yet.

  impl-sps-avp : StepPeerState-AllValidParts
  -- In our fake/simple implementation, init and handling V and C msgs do not send any messages
  impl-sps-avp _ hpk (step-init ix eff) m∈outs part⊂m ver        rewrite (cong proj₂ eff) = ⊥-elim (¬Any[] m∈outs)
  impl-sps-avp _ hpk (step-msg {sndr , V vm} _ _ eff) m∈outs _ _ rewrite (cong proj₂ eff) = ⊥-elim (¬Any[] m∈outs)
  impl-sps-avp _ hpk (step-msg {sndr , C cm} _ _ eff) m∈outs _ _ rewrite (cong proj₂ eff) = ⊥-elim (¬Any[] m∈outs)
  -- These aren't true yet, because processProposalMsgM sends fake votes that don't follow the rules for ValidPartForPK
  impl-sps-avp preach hpk (step-msg {sndr , P pm} m∈pool ps≡ eff) m∈outs v⊂m ver
     with m∈outs
     -- Handler sends at most one vote, so it can't be "there"
  ...| there {xs = xs} imp rewrite proj₂ (∷-injective (cong proj₂ eff)) = ⊥-elim (¬Any[] imp)
  ...| here refl rewrite proj₁ (∷-injective (cong proj₂ eff))
     with v⊂m
  ...| vote∈qc vs∈qc rbld≈ qc∈m
     with qc∈m
  ...| withVoteSIHighQC x = {!x!} -- We will prove that votes represented in the SyncInfo of a
                                  -- proposal message were sent before, so these will both be inj₂.
                                  -- This will be based on an invariant of the implementation, for
                                  -- example that the QCs included in the SyncInfo of a VoteMsg have
                                  -- been sent before.  We will need to use hash injectivity and
                                  -- signature injectivity to ensure a different vote was not sent
                                  -- previously with the same signature.
  ...| withVoteSIHighCC x = {!!}

  impl-sps-avp {pk = pk} {α = α} {st = st} preach hpk (step-msg {sndr , P pm} m∈pool ps≡ eff) m∈outs v⊂m ver
     | here refl
     | vote∈vm {v} {si}
     with MsgWithSig∈? {pk} {ver-signature ver} {msgPool st}
  ...| yes msg∈ = inj₂ msg∈
  ...| no  msg∉ = inj₁ ((mkValidPartForPK      {! epoch !} -- We will need an invariant that says the epoch
                                                           -- used by a voter is "in range".
<<<<<<< HEAD
                                               (EC-lookup (availEpochs st) {!!})
=======
                                               (EC-lookup' (availEpochs st) {!!})
>>>>>>> bfb8112e
                                               refl
                                               {! !}       -- The implementation will need to check that the voter is a member of
                                                           -- the epoch of the message it's sending.
                                               refl)
                        , msg∉)<|MERGE_RESOLUTION|>--- conflicted
+++ resolved
@@ -6,23 +6,14 @@
 {-# OPTIONS --allow-unsolved-metas #-}
 open import LibraBFT.Prelude
 open import LibraBFT.Base.PKCS
+open import LibraBFT.Abstract.Types
+open import LibraBFT.Concrete.Obligations
 open import LibraBFT.Concrete.System.Parameters
-open import LibraBFT.Impl.Base.Types
+open import LibraBFT.Impl.Consensus.Types
 open import LibraBFT.Impl.NetworkMsg
 open import LibraBFT.Impl.Util.Crypto
-<<<<<<< HEAD
-open import LibraBFT.Abstract.Types.EpochConfig UID NodeId
 open EpochConfig
 open import LibraBFT.Yasm.Yasm NodeId (ℓ+1 0ℓ) EpochConfig epochId authorsN getPubKey ConcSysParms
-=======
-open import LibraBFT.Concrete.System.Parameters
-
-open import LibraBFT.Abstract.Types
-open EpochConfig
-open import LibraBFT.Yasm.Yasm NodeId (ℓ+1 0ℓ) EpochConfig epochId authorsN getPubKey ConcSysParms
-
-open import LibraBFT.Concrete.Obligations
->>>>>>> bfb8112e
 
 -- In this module, we will prove a structural property that any new signed message produced by an
 -- honest handler from a reachable state correctly identifies the sender, and is for a valid epoch
@@ -65,11 +56,7 @@
   ...| yes msg∈ = inj₂ msg∈
   ...| no  msg∉ = inj₁ ((mkValidPartForPK      {! epoch !} -- We will need an invariant that says the epoch
                                                            -- used by a voter is "in range".
-<<<<<<< HEAD
-                                               (EC-lookup (availEpochs st) {!!})
-=======
                                                (EC-lookup' (availEpochs st) {!!})
->>>>>>> bfb8112e
                                                refl
                                                {! !}       -- The implementation will need to check that the voter is a member of
                                                            -- the epoch of the message it's sending.
