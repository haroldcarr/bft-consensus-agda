{- Byzantine Fault Tolerant Consensus Verification in Agda, version 0.9.

   Copyright (c) 2020 Oracle and/or its affiliates.
   Licensed under the Universal Permissive License v 1.0 as shown at https://opensource.oracle.com/licenses/upl
-}
open import LibraBFT.Prelude
open import LibraBFT.Lemmas
open import LibraBFT.Abstract.Types

-- This module contains properties about RecordChains, culminating in
-- theorem S5, which is the main per-epoch correctness condition.  The
-- properties are based on the original version of the LibraBFT paper,
-- which was current when they were developed:
-- https://developers.diem.com/docs/assets/papers/diem-consensus-state-machine-replication-in-the-diem-blockchain/2019-06-28.pdf
-- Even though the implementation has changed since that version of the
-- paper, we do not need to redo these proofs because that affects only
-- the concrete implementation.  This demonstrates one advantage of
-- separating these proofs into abstract and concrete pieces.

module LibraBFT.Abstract.RecordChain.Properties
  (𝓔      : EpochConfig)
  (UID    : Set)
  (_≟UID_ : (u₀ u₁ : UID) → Dec (u₀ ≡ u₁))
  (𝓥      : VoteEvidence 𝓔 UID)
   where

 open import LibraBFT.Abstract.System                  𝓔 UID _≟UID_ 𝓥
 open import LibraBFT.Abstract.Records                 𝓔 UID _≟UID_ 𝓥
 open import LibraBFT.Abstract.Records.Extends         𝓔 UID _≟UID_ 𝓥
 open import LibraBFT.Abstract.RecordChain             𝓔 UID _≟UID_ 𝓥
 open import LibraBFT.Abstract.RecordChain.Assumptions 𝓔 UID _≟UID_ 𝓥
   as Assumptions

 open EpochConfig 𝓔

 module WithInvariants {ℓ}
   (InSys                 : Record → Set ℓ)
   (votes-only-once       : Assumptions.VotesOnlyOnceRule InSys)
   (locked-round-rule     : Assumptions.LockedRoundRule   InSys)
  where

   open All-InSys-props InSys

   ----------------------
   -- Lemma 2

   -- Lemma 2 states that there can be at most one certified block per
   -- round.  If two blocks have a quorum certificate for the same round,
   -- then they are equal or their unique identifier is not
   -- injective. This is required because, on the concrete side, this bId
   -- will be a hash function which might yield collisions.
   lemmaS2 : {b₀ b₁ : Block}{q₀ q₁ : QC}
           → InSys (Q q₀) → InSys (Q q₁)
           → (p₀ : B b₀ ← Q q₀)
           → (p₁ : B b₁ ← Q q₁)
           → getRound b₀ ≡ getRound b₁
           → NonInjective-≡ bId ⊎ b₀ ≡ b₁
   lemmaS2 {b₀} {b₁} {q₀} {q₁} ex₀ ex₁ (B←Q refl h₀) (B←Q refl h₁) refl
     with b₀ ≟Block b₁
   ...| yes done = inj₂ done
   ...| no  imp
     with bft-assumption (qVotes-C2 q₀) (qVotes-C2 q₁)
   ...|  (a , (a∈q₀mem , a∈q₁mem , honest))
     with Any-sym (Any-map⁻ a∈q₀mem) | Any-sym (Any-map⁻ a∈q₁mem)
   ...| a∈q₀ | a∈q₁
      with All-lookup (qVotes-C4 q₀) (∈QC-Vote-correct q₀ a∈q₀) |
           All-lookup (qVotes-C4 q₁) (∈QC-Vote-correct q₁ a∈q₁)
   ...| a∈q₀rnd≡ | a∈q₁rnd≡
     with <-cmp (abs-vRound (∈QC-Vote q₀ a∈q₀)) (abs-vRound (∈QC-Vote q₁ a∈q₁))
<<<<<<< HEAD
   ...| tri< va<va' _ _ = ⊥-elim (<⇒≢ (subst₂ _<_ a∈q₀rnd≡ a∈q₁rnd≡ va<va') refl)
   ...| tri> _ _ va'<va = ⊥-elim (<⇒≢ (subst₂ _≤_ (cong suc a∈q₁rnd≡) a∈q₀rnd≡ va'<va) refl)
   ...| tri≈ _ v₀≡v₁ _ =
=======
   ...| tri< va<va' _ _ = ⊥-elim (<⇒≢ (subst₂ _<_ a∈q₀rnd≡ a∈q₁rnd≡  va<va') refl)
   lemmaS2 {b₀} {b₁} {q₀} {q₁} ex₀ ex₁ (B←Q refl h₀) (B←Q refl h₁) refl
      | no imp
      | (a , (a∈q₀mem , a∈q₁mem , honest))
      | a∈q₀ | a∈q₁
      | a∈q₀rnd≡ | a∈q₁rnd≡
      | tri> _ _ va'<va = ⊥-elim (<⇒≢ (subst₂ _≤_ (cong suc a∈q₁rnd≡) a∈q₀rnd≡ va'<va) refl)
   lemmaS2 {b₀} {b₁} {q₀} {q₁} ex₀ ex₁ (B←Q refl h₀) (B←Q refl h₁) hyp
      | no imp
      | (a , (a∈q₀mem , a∈q₁mem , honest))
      | a∈q₀ | a∈q₁
      | a∈q₀rnd≡ | a∈q₁rnd≡
      | tri≈ _ v₀≡v₁ _ =
>>>>>>> b7dd98dd
     let v₀∈q₀ = ∈QC-Vote-correct q₀ a∈q₀
         v₁∈q₁ = ∈QC-Vote-correct q₁ a∈q₁
         ppp   = trans h₀ (trans (vote≡⇒QPrevId≡ {q₀} {q₁} v₀∈q₀ v₁∈q₁ (votes-only-once a honest ex₀ ex₁ a∈q₀ a∈q₁ v₀≡v₁))
                                 (sym h₁))
     in inj₁ ((b₀ , b₁) , (imp , ppp))

   ----------------
   -- Lemma S3

   lemmaS3 : ∀{r₂ q'}
             {rc : RecordChain r₂}      → InSys r₂
           → (rc' : RecordChain (Q q')) → InSys (Q q')  -- Immediately before a (Q q), we have the certified block (B b), which is the 'B' in S3
           → (c3 : 𝕂-chain Contig 3 rc)                 -- This is B₀ ← C₀ ← B₁ ← C₁ ← B₂ ← C₂ in S3
           → round r₂ < getRound q'
           → NonInjective-≡ bId ⊎ (getRound (kchainBlock (suc (suc zero)) c3) ≤ prevRound rc')
   lemmaS3 {r₂} {q'} ex₀ (step rc' b←q') ex₁ (s-chain {rc = rc} {b = b₂} {q₂} r←b₂ _ b₂←q₂ c2) hyp
     with bft-assumption (qVotes-C2 q₂) (qVotes-C2 q')
   ...| (a , (a∈q₂mem , a∈q'mem , honest))
        with Any-sym (Any-map⁻ a∈q₂mem) | Any-sym (Any-map⁻ a∈q'mem)
   ...| a∈q₂ | a∈q'

     -- TODO-1: We have done similar reasoning on the order of votes for
     -- lemmaS2. We should factor out a predicate that analyzes the rounds
     -- of QC's and returns us a judgement about the order of the votes.
     with All-lookup (qVotes-C4 q') (∈QC-Vote-correct q' a∈q') |
          All-lookup (qVotes-C4 q₂) (∈QC-Vote-correct q₂ a∈q₂)
   ...| a∈q'rnd≡ | a∈q₂rnd≡
     with <-cmp (round r₂) (abs-vRound (∈QC-Vote q' a∈q'))
   ...| tri> _ _ va'<va₂
     with subst₂ _<_ a∈q'rnd≡ a∈q₂rnd≡   (≤-trans va'<va₂ (≤-reflexive (sym a∈q₂rnd≡)))
   ...| res = ⊥-elim (n≮n (getRound q') (≤-trans res (≤-unstep hyp)))
   lemmaS3 {q' = q'} ex₀ (step rc' b←q') ex₁ (s-chain {rc = rc} {b = b₂} {q₂} r←b₂ P b₂←q₂ c2) hyp
      | (a , (a∈q₂mem , a∈q'mem , honest))
      | a∈q₂ | a∈q'
      | a∈q'rnd≡ | a∈q₂rnd≡
      | tri≈ _ v₂≡v' _ =
     let v₂∈q₂ = ∈QC-Vote-correct q₂ a∈q₂
         v'∈q' = ∈QC-Vote-correct q' a∈q'
      in ⊥-elim (<⇒≢ hyp (vote≡⇒QRound≡ {q₂} {q'} v₂∈q₂ v'∈q'
                                        (votes-only-once a honest {q₂} {q'} ex₀ ex₁ a∈q₂ a∈q'
                                                         (trans a∈q₂rnd≡ v₂≡v'))))
   lemmaS3 {r} {q'} ex₀ (step rc' b←q') ex₁  (s-chain {rc = rc} {b = b₂} {q₂} r←b₂ P b₂←q₂ c2) hyp
      | (a , (a∈q₂mem , a∈q'mem , honest))
      | a∈q₂ | a∈q'
      | a∈q'rnd≡ | a∈q₂rnd≡
      | tri< va₂<va' _ _
     with b←q'
   ...| B←Q rrr xxx
      = locked-round-rule a honest {q₂} {q'} ex₀ ex₁ (s-chain r←b₂ P b₂←q₂ c2) a∈q₂
                    (step rc' (B←Q rrr xxx)) a∈q'
                          (≤-trans (≤-reflexive (cong suc a∈q₂rnd≡))
                                   va₂<va')

  ------------------
  -- Proposition S4

   -- The base case for lemma S4 resorts to a pretty simple
   -- arithmetic statement.
   propS4-base-arith
     : ∀ n r
     → n ≤ r → r ≤ (suc (suc n))
     → r ∈ (suc (suc n) ∷ suc n ∷ n ∷ [])
   propS4-base-arith .0 .0 z≤n z≤n = there (there (here refl))
   propS4-base-arith .0 .1 z≤n (s≤s z≤n) = there (here refl)
   propS4-base-arith .0 .2 z≤n (s≤s (s≤s z≤n)) = here refl
   propS4-base-arith (suc r) (suc n) (s≤s h0) (s≤s h1)
     = ∈-cong suc (propS4-base-arith r n h0 h1)

   -- Which is then translated to LibraBFT lingo
   propS4-base-lemma-1
     : ∀{q}{rc : RecordChain (Q q)}
     → (c3 : 𝕂-chain Contig 3 rc) -- This is B₀ ← C₀ ← B₁ ← C₁ ← B₂ ← C₂ in S4
     → (r : ℕ)
     → getRound (c3 b⟦ suc (suc zero) ⟧) ≤ r
     → r ≤ getRound (c3 b⟦ zero ⟧)
     → r ∈ ( getRound (c3 b⟦ zero ⟧)
           ∷ getRound (c3 b⟦ (suc zero) ⟧)
           ∷ getRound (c3 b⟦ (suc (suc zero)) ⟧)
           ∷ [])
   propS4-base-lemma-1 (s-chain {b = b0} _ p0 (B←Q refl b←q0)
                       (s-chain {b = b1} r←b1 p1 (B←Q refl b←q1)
                       (s-chain {r = R} {b = b2} r←b2 p2 (B←Q refl b←q2)
                          0-chain))) r hyp0 hyp1
     rewrite p0 | p1 = propS4-base-arith (bRound b2) r hyp0 hyp1

   propS4-base-lemma-2
     : ∀{k r}
       {rc : RecordChain r} → All-InSys rc
     → (q' : QC) → InSys (Q q')
     → {b' : Block}
     → (rc' : RecordChain (B b')) → (ext : (B b') ← (Q q'))
     → (c  : 𝕂-chain Contig k rc)
     → (ix : Fin k)
     → getRound (kchainBlock ix c) ≡ getRound b'
     → NonInjective-≡ bId ⊎ (kchainBlock ix c ≡ b')
   propS4-base-lemma-2 {rc = rc} prev∈sys q' q'∈sys rc' ext (s-chain r←b prf b←q c) zero hyp
     = lemmaS2 (All-InSys⇒last-InSys prev∈sys) q'∈sys b←q ext hyp
   propS4-base-lemma-2 prev∈sys q' q'∈sys rc' ext (s-chain r←b prf b←q c) (suc ix)
     = propS4-base-lemma-2 (All-InSys-unstep (All-InSys-unstep prev∈sys)) q' q'∈sys rc' ext c ix

   propS4-base : ∀{q q'}
               → {rc : RecordChain (Q q)}   → All-InSys rc
               → (rc' : RecordChain (Q q')) → InSys (Q q')
               → (c3 : 𝕂-chain Contig 3 rc) -- This is B₀ ← C₀ ← B₁ ← C₁ ← B₂ ← C₂ in S4
               → getRound (c3 b⟦ suc (suc zero) ⟧) ≤ getRound q'
               → getRound q' ≤ getRound (c3 b⟦ zero ⟧)
               → NonInjective-≡ bId ⊎ B (c3 b⟦ suc (suc zero) ⟧) ∈RC rc'
   propS4-base {q' = q'} prev∈sys (step {B b} rc'@(step rc'' q←b) b←q@(B←Q refl _)) q'∈sys c3 hyp0 hyp1
     with propS4-base-lemma-1 c3 (getRound b) hyp0 hyp1
   ...| here r
     with propS4-base-lemma-2 prev∈sys q' q'∈sys rc' b←q c3 zero (sym r)
   ...| inj₁ hb = inj₁ hb
   ...| inj₂ res
     with 𝕂-chain-∈RC c3 zero (suc (suc zero)) z≤n res rc'
   ...| inj₁ hb   = inj₁ hb
   ...| inj₂ res' = inj₂ (there b←q res')
   propS4-base {q} {q'} prev∈sys (step rc' (B←Q refl x₀)) q'∈sys c3 hyp0 hyp1
      | there (here r)
     with propS4-base-lemma-2 prev∈sys q' q'∈sys rc' (B←Q refl x₀) c3 (suc zero) (sym r)
   ...| inj₁ hb = inj₁ hb
   ...| inj₂ res
     with 𝕂-chain-∈RC c3 (suc zero) (suc (suc zero)) (s≤s z≤n) res rc'
   ...| inj₁ hb   = inj₁ hb
   ...| inj₂ res' = inj₂ (there (B←Q refl x₀) res')
   propS4-base {q' = q'} prev∈sys (step rc' (B←Q refl x₀)) q'∈sys c3 hyp0 hyp1
      | there (there (here r))
     with propS4-base-lemma-2 prev∈sys q' q'∈sys rc' (B←Q refl x₀) c3 (suc (suc zero)) (sym r)
   ...| inj₁ hb = inj₁ hb
   ...| inj₂ res
     with 𝕂-chain-∈RC c3 (suc (suc zero)) (suc (suc zero)) (s≤s (s≤s z≤n)) res rc'
   ...| inj₁ hb   = inj₁ hb
   ...| inj₂ res' = inj₂ (there (B←Q refl x₀) res')

   propS4 : ∀{q q'}
          → {rc : RecordChain (Q q)}   → All-InSys rc
          → (rc' : RecordChain (Q q')) → All-InSys rc'
          → (c3 : 𝕂-chain Contig 3 rc) -- This is B₀ ← C₀ ← B₁ ← C₁ ← B₂ ← C₂ in S4
          → getRound (c3 b⟦ suc (suc zero) ⟧) ≤ getRound q'
          -- In the paper, the proposition states that B₀ ←⋆ B, yet, B is the block preceding
          -- C, which in our case is 'prevBlock rc''. Hence, to say that B₀ ←⋆ B is
          -- to say that B₀ is a block in the RecordChain that goes all the way to C.
          → NonInjective-≡ bId ⊎ B (c3 b⟦ suc (suc zero) ⟧) ∈RC rc'
   propS4 {q' = q'} {rc} prev∈sys (step rc' b←q') prev∈sys' c3 hyp
     with getRound q' ≤?ℕ getRound (c3 b⟦ zero ⟧)
   ...| yes rq≤rb₂ = propS4-base {q' = q'} prev∈sys (step rc' b←q') (All-InSys⇒last-InSys prev∈sys') c3 hyp rq≤rb₂
   propS4 {q' = q'} prev∈sys (step rc' b←q') all∈sys c3 hyp
      | no  rb₂<rq
     with lemmaS3 (All-InSys⇒last-InSys prev∈sys) (step rc' b←q')
                  (All-InSys⇒last-InSys all∈sys) c3
                  (subst (_< getRound q') (kchainBlockRoundZero-lemma c3) (≰⇒> rb₂<rq))
   ...| inj₁ hb = inj₁ hb
   ...| inj₂ ls3
     with rc' | b←q'
   ...| step rc'' q←b | (B←Q {b} rx x)
     with rc'' | q←b
   ...| empty | (I←B _ _)
      = contradiction (n≤0⇒n≡0 ls3)
                      (¬bRound≡0 (kchain-to-RecordChain-at-b⟦⟧ c3 (suc (suc zero))))
   ...| step {r = r} rc''' (B←Q {q = q''} refl bid≡) | (Q←B ry y)
     with propS4 {q' = q''} prev∈sys (step rc''' (B←Q refl bid≡)) (All-InSys-unstep (All-InSys-unstep all∈sys)) c3 ls3
   ...| inj₁ hb'   = inj₁ hb'
   ...| inj₂ final = inj₂ (there (B←Q rx x) (there (Q←B ry y) final))

   -------------------
   -- Theorem S5
   thmS5 : ∀{q q'}
         → {rc  : RecordChain (Q q )} → All-InSys rc
         → {rc' : RecordChain (Q q')} → All-InSys rc'
         → {b b' : Block}
         → CommitRule rc  b
         → CommitRule rc' b'
         → NonInjective-≡ bId ⊎ ((B b) ∈RC rc' ⊎ (B b') ∈RC rc) -- Not conflicting means one extends the other.
   thmS5 {rc = rc} prev∈sys {rc'} prev∈sys' (commit-rule c3 refl) (commit-rule c3' refl)
     with <-cmp (getRound (c3 b⟦ suc (suc zero) ⟧)) (getRound (c3' b⟦ suc (suc zero) ⟧))
   ...| tri≈ _ r≡r' _ = inj₁ <⊎$> (propS4 prev∈sys  rc' prev∈sys' c3  (≤-trans (≡⇒≤ r≡r')      (kchain-round-≤-lemma' c3' (suc (suc zero)))))
   ...| tri< r<r' _ _ = inj₁ <⊎$> (propS4 prev∈sys  rc' prev∈sys' c3  (≤-trans (≤-unstep r<r') (kchain-round-≤-lemma' c3' (suc (suc zero)))))
   ...| tri> _ _ r'<r = inj₂ <⊎$> (propS4 prev∈sys' rc  prev∈sys  c3' (≤-trans (≤-unstep r'<r) (kchain-round-≤-lemma' c3  (suc (suc zero)))))<|MERGE_RESOLUTION|>--- conflicted
+++ resolved
@@ -67,25 +67,9 @@
            All-lookup (qVotes-C4 q₁) (∈QC-Vote-correct q₁ a∈q₁)
    ...| a∈q₀rnd≡ | a∈q₁rnd≡
      with <-cmp (abs-vRound (∈QC-Vote q₀ a∈q₀)) (abs-vRound (∈QC-Vote q₁ a∈q₁))
-<<<<<<< HEAD
    ...| tri< va<va' _ _ = ⊥-elim (<⇒≢ (subst₂ _<_ a∈q₀rnd≡ a∈q₁rnd≡ va<va') refl)
    ...| tri> _ _ va'<va = ⊥-elim (<⇒≢ (subst₂ _≤_ (cong suc a∈q₁rnd≡) a∈q₀rnd≡ va'<va) refl)
    ...| tri≈ _ v₀≡v₁ _ =
-=======
-   ...| tri< va<va' _ _ = ⊥-elim (<⇒≢ (subst₂ _<_ a∈q₀rnd≡ a∈q₁rnd≡  va<va') refl)
-   lemmaS2 {b₀} {b₁} {q₀} {q₁} ex₀ ex₁ (B←Q refl h₀) (B←Q refl h₁) refl
-      | no imp
-      | (a , (a∈q₀mem , a∈q₁mem , honest))
-      | a∈q₀ | a∈q₁
-      | a∈q₀rnd≡ | a∈q₁rnd≡
-      | tri> _ _ va'<va = ⊥-elim (<⇒≢ (subst₂ _≤_ (cong suc a∈q₁rnd≡) a∈q₀rnd≡ va'<va) refl)
-   lemmaS2 {b₀} {b₁} {q₀} {q₁} ex₀ ex₁ (B←Q refl h₀) (B←Q refl h₁) hyp
-      | no imp
-      | (a , (a∈q₀mem , a∈q₁mem , honest))
-      | a∈q₀ | a∈q₁
-      | a∈q₀rnd≡ | a∈q₁rnd≡
-      | tri≈ _ v₀≡v₁ _ =
->>>>>>> b7dd98dd
      let v₀∈q₀ = ∈QC-Vote-correct q₀ a∈q₀
          v₁∈q₁ = ∈QC-Vote-correct q₁ a∈q₁
          ppp   = trans h₀ (trans (vote≡⇒QPrevId≡ {q₀} {q₁} v₀∈q₀ v₁∈q₁ (votes-only-once a honest ex₀ ex₁ a∈q₀ a∈q₁ v₀≡v₁))
