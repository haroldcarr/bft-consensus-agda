--- conflicted
+++ resolved
@@ -6,15 +6,11 @@
 open import Optics.All
 open import LibraBFT.Prelude
 open import LibraBFT.Base.Types
-<<<<<<< HEAD
-open import LibraBFT.Impl.Base.Types
-=======
->>>>>>> bfb8112e
 open import LibraBFT.Impl.Consensus.Types
 open import LibraBFT.Impl.NetworkMsg
 open import LibraBFT.Impl.Util.Crypto
 open import LibraBFT.Impl.Handle sha256 sha256-cr
-open EpochConfig
+open        EpochConfig
 open import LibraBFT.Yasm.Base NodeId (ℓ+1 0ℓ) EpochConfig epochId authorsN
 
 -- In this module, we instantiate the system model with parameters to
