--- conflicted
+++ resolved
@@ -110,100 +110,7 @@
    open PerState st r
    open PerEpoch eid
 
-<<<<<<< HEAD
-   -- TODO-4: For now we assume 𝓔 is a "ValidEpoch", but in the future we should prove that all
-   -- epochs in the system are valid. This will be dependent on how the epoch-change-transaction
-   -- mechanism is architected and consequently is left as future work.
-   module _ (valid-𝓔 : ValidEpoch 𝓔) where
-    open import LibraBFT.Concrete.Obligations.VotesOnce 𝓔 valid-𝓔 Hash _≟Hash_ (ConcreteVoteEvidence 𝓔) as VO
-
-    -- The VO proof is done by induction on the execution trace leading to 'st'. In
-    -- Agda, this is 'r : RechableSystemState st' above. We will use induction to
-    -- construct a predicate Pred'' below, which holds for every state on the trace.
-
-    private
-     -- First we specify the predicate we need: it relates two votes verified
-     -- by the same public key, such that both are elements of the same message pool
-     Pred'' : PK → Vote → Vote → SentMessages → Set
-     Pred'' pk v v' pool
-       = Meta-Honest-PK pk
-       → (ver  : WithVerSig pk v)  → MsgWithSig∈ pk (ver-signature ver) pool
-       → (ver' : WithVerSig pk v') → MsgWithSig∈ pk (ver-signature ver') pool
-       → v ^∙ vEpoch ≡ v' ^∙ vEpoch
-       → v ^∙ vRound ≡ v' ^∙ vRound
-       → v ^∙ vProposedId ≡ v' ^∙ vProposedId
-
-     -- Usually, we want to universally quantify Pred'' over arbitrary votes and pks
-     Pred' : SentMessages → Set
-     Pred' pool = ∀{pk}{v v' : Vote} → Pred'' pk v v' pool
-
-     -- Finally, we state Pred' in terms of SystemSate
-     Pred : ∀{e} → SystemState e → Set
-     Pred = Pred' ∘ msgPool
-
-     -------------------
-     -- * Base Case * --
-     -------------------
-
-     -- Pred above is trivially true for the initial state: there are no messages in the pool
-     Pred₀ : Pred initialState
-     Pred₀ _ _ ()
-
-     --------------------------------------------------
-     -- * Inductive Case: New Epochs in the System * --
-     --------------------------------------------------
-
-     -- Because pushEpoch does not alter the msgPool, the proof is trivial.
-     Pred𝓔 : ∀{e}{st : SystemState e}(𝓔 : EpochConfigFor e) → Pred st → Pred (pushEpoch 𝓔 st)
-     Pred𝓔 𝓔 p = p
-
-     ----------------------------------------------
-     -- * Inductive Case: Transition by a Peer * --
-     ----------------------------------------------
-
-     -- From this point onwards, it might be easier to read this proof starting at 'voo'
-     -- at the end of the file. Next, we provide an overview the proof.
-     --
-     -- We wish to prove that, for any two votes v and v' cast by an honest α in the message pool of
-     -- a state st, if v and v' have equal rounds and epochs, then they vote for the same block. As
-     -- we have seen above, the base case and the case for a new epoch in the system are
-     -- trivial. Next, we look at the PeerStep case.
-     --
-     -- The induction hypothesis tells us that the property holds in the pre-state.  Next, we reason
-     -- about the post-state.  We start by analyzing whether v and v' have been sent as outputs of
-     -- the PeerStep under scrutiny or were already in the pool before (captured by the PredStep
-     -- function).  There are four possibilities:
-     --
-     --   i) v and v' were aleady present in the msgPool before: use induction hypothesis.
-     --  ii) v and v' are both in the output produced by the PeerStep under scrutiny.
-     -- iii) v was present before, but v' is new.
-     --  iv) v' was present before, but v is new.
-     --
-     -- Case (i) is trivial; cases (iii) and (iv) are symmetric and reduce to an implementation
-     -- obligation (Impl-VO1) and case (ii) reduces to a different implementation obligation (Impl-VO2).
-     --
-     -- The proofs of cases (iii) and (iv) are in PredStep-wlog-ht and PredStep-wlog-ht'.  The 'ht'
-     -- suffix refers to 'Here-There' as in one vote is "here" and the other is old, or "there".  We
-     -- first analyze whether the new vote is really new or a replay; sps-cor provides us this
-     -- information.  If the new vote is, in fact, a replay of an old message, we have two old
-     -- messages and can call the induction hypothesis. If it is really new, we must rely on the
-     -- implementation obligation. But to do so, we must prove that the old vote was also sent by
-     -- the same peer.  We can see that is the case by reasoning about PK-inj and IsValidEpochMember.
-     --
-     -- Finally, the proof of case (ii) also branches on whether either of the "new" votes
-     -- are replays or are really new. In case at least one is a replay we fallback to cases (iii) and (iv)
-     -- or just call the induction hypothesis when both are replays.
-     -- When both votes are in fact new, we rely on Impl-VO2 to conclude.
-     --
-     -- In both PredSetp-wlog-ht and PredStep-wlog-hh, we must eliminate the possibility of
-     -- either vote being produced by a cheat step. This is easy because we received
-     -- a proof that the PK in question is honest, hence, it must be the case that a cheat
-     -- step is at most replaying these votes, not producing them. Producing them would
-     -- require the cheater to forge a signature. This is the purpose of the isCheat constraint.
-
-     PredStep-wlog-ht' : ∀{e pid pid' s' outs pk}{pre : SystemState e}
-=======
-   open import LibraBFT.Abstract.Obligations.VotesOnce 𝓔 Hash _≟Hash_ (ConcreteVoteEvidence 𝓔) as VO
+   open import LibraBFT.Concrete.Obligations.VotesOnce 𝓔 Hash _≟Hash_ (ConcreteVoteEvidence 𝓔) as VO
 
    -- The VO proof is done by induction on the execution trace leading to 'st'. In
    -- Agda, this is 'r : RechableSystemState st' above. We will use induction to
@@ -438,197 +345,9 @@
 
 
     PredStep : ∀{e pid st' outs}{pre : SystemState e}
->>>>>>> b7dd98dd
              → ReachableSystemState pre
              → (pstep : StepPeer pre pid st' outs)
              → Pred pre
-<<<<<<< HEAD
-             → StepPeerState pid (availEpochs pre) (msgPool pre) (Map-lookup pid (peerStates pre)) s' outs
-             → ∀{v m v' m'}
-             → v  ⊂Msg m  → m ∈ outs
-             → v' ⊂Msg m' → (pid' , m') ∈ msgPool pre
-             → WithVerSig pk v → WithVerSig pk v' → Meta-Honest-PK pk
-             → (v ^∙ vEpoch) ≡ (v' ^∙ vEpoch)
-             → (v ^∙ vProposed ∙ biRound) ≡ (v' ^∙ vProposed ∙ biRound)
-             → (v ^∙ vProposed ∙ biId) ≡ (v' ^∙ vProposed ∙ biId)
-     PredStep-wlog-ht' {pre = pre} preach hip ps {v} v⊂m m∈outs v'⊂m' m'∈pool ver ver' hpk eids≡ r≡
-     -- (1) The first step is branching on whether 'v' above is a /new/ vote or not.
-     -- (1.1) If it's new:
-       with sps-corr preach hpk ps m∈outs v⊂m ver
-     ...| inj₁ (vValid , vNew)
-       with honestPartValid preach hpk v'⊂m' m'∈pool ver'
-     ...| v'Old , vOldValid
-       with sameHonestSig⇒sameVoteData hpk ver' (msgSigned v'Old) (sym (msgSameSig v'Old))
-     ...| inj₁ abs  = ⊥-elim (meta-sha256-cr abs)
-     ...| inj₂ refl = Impl-VO1 preach ps hpk v⊂m m∈outs ver vNew vValid
-                        (msg⊆ v'Old) (msg∈pool v'Old)
-                        (msgSigned v'Old) eids≡ r≡
-     -- (1.1) If 'v' is not new, then there exists a msg sent with the
-     -- same signature.
-     PredStep-wlog-ht' preach hip ps {v} v⊂m m∈outs v'⊂m' m'∈pool ver ver' hpk e≡ r≡
-        | inj₂ vOld
-       with honestPartValid preach hpk v'⊂m' m'∈pool ver'
-     ...| sv' , _ = hip hpk ver vOld ver' sv' e≡ r≡
-
-     -- Here we prove a modified version of Pred'' where we assume w.l.o.g that
-     -- one vote is sent by "pstep" and another was present in the prestate.
-     PredStep-wlog-ht
-       : ∀{e pid st' outs}{pre : SystemState e}
-       → ReachableSystemState pre
-       → (pstep : StepPeer pre pid st' outs)
-       → Pred pre
-       → ∀{pk v v'}
-       -- Below is a inline expansion of "Pred'' pk v v' (msgPool (StepPeer-post pstep))",
-       -- but with the added information that one vote (v) was sent by pstep whereas the
-       -- other (v') was in the pool of the prestate.
-       → let pool = msgPool (StepPeer-post pstep)
-          in Meta-Honest-PK pk
-           → (ver  : WithVerSig pk v )(sv  : MsgWithSig∈ pk (ver-signature ver ) pool)
-           → (msgSender sv , msgWhole sv) ∈ List-map (pid ,_) outs
-           → (ver' : WithVerSig pk v')(sv' : MsgWithSig∈ pk (ver-signature ver') pool)
-           → (msgSender sv' , msgWhole sv') ∈ msgPool pre
-           → v ^∙ vEpoch ≡ v' ^∙ vEpoch
-           → v ^∙ vRound ≡ v' ^∙ vRound
-           → v ^∙ vProposedId ≡ v' ^∙ vProposedId
-     PredStep-wlog-ht preach (step-cheat fm isCheat) hip hpk ver sv (here refl) ver' sv' furtherBack' epoch≡ r≡
-       with isCheat (msg⊆ sv) (msgSigned sv)
-     ...| inj₁ abs    = ⊥-elim (hpk abs) -- The key was honest by hypothesis.
-     ...| inj₂ sentb4
-        -- the cheater replayed the message; which means the message was sent before this
-        -- step; hence, call induction hypothesis.
-       with msgSameSig sv
-     ...| refl = hip hpk ver sentb4 ver' (MsgWithSig∈-transp sv' furtherBack') epoch≡ r≡
-     PredStep-wlog-ht preach (step-honest x) hip hpk ver sv thisStep ver' sv' furtherBack' epoch≡ r≡
-       with sameHonestSig⇒sameVoteData hpk ver (msgSigned sv) (sym (msgSameSig sv))
-     ...| inj₁ abs  = ⊥-elim (meta-sha256-cr abs)
-     ...| inj₂ refl
-       with sameHonestSig⇒sameVoteData hpk ver' (msgSigned sv') (sym (msgSameSig sv'))
-     ...| inj₁ abs  = ⊥-elim (meta-sha256-cr abs)
-     ...| inj₂ refl
-        = PredStep-wlog-ht' preach hip x
-                  (msg⊆ sv) (Any-map (cong proj₂) (Any-map⁻ thisStep))
-                  (msg⊆ sv') furtherBack'
-                  (msgSigned sv) (msgSigned sv') hpk epoch≡ r≡
-
-     -- Analogous to PredStep-wlog-ht', but here we must reason about two messages that are in the
-     -- outputs of a step.
-     PredStep-hh' : ∀{e pid s' outs pk}{pre : SystemState e}
-             → ReachableSystemState pre → Pred pre
-             → StepPeerState pid (availEpochs pre) (msgPool pre) (Map-lookup pid (peerStates pre)) s' outs
-             → ∀{v m v' m'}
-             → v  ⊂Msg m  → m  ∈ outs
-             → v' ⊂Msg m' → m' ∈ outs
-             → WithVerSig pk v → WithVerSig pk v' → Meta-Honest-PK pk
-             → (v ^∙ vEpoch) ≡ (v' ^∙ vEpoch)
-             → (v ^∙ vProposed ∙ biRound) ≡ (v' ^∙ vProposed ∙ biRound)
-             → (v ^∙ vProposed ∙ biId) ≡ (v' ^∙ vProposed ∙ biId)
-     -- Since the step is from an honest peer, we can check whether the messages are in fact
-     -- new or not.
-     PredStep-hh' preach hip ps {v} v⊂m m∈outs v'⊂m' m'∈outs ver ver' hpk e≡ r≡
-       with sps-corr preach hpk ps m∈outs v⊂m ver | sps-corr preach hpk ps m'∈outs v'⊂m' ver'
-     -- (A) Both are old: call induction hypothesis
-     ...| inj₂ vOld            | inj₂ v'Old = hip hpk ver vOld ver' v'Old e≡ r≡
-
-     -- (B) One is new, one is old: use PredStep-wlog-ht'
-     PredStep-hh' preach hip ps {v} v⊂m m∈outs v'⊂m' m'∈outs ver ver' hpk e≡ r≡
-        | inj₁ (vValid , vNew) | inj₂ v'Old
-       with sameHonestSig⇒sameVoteData hpk ver' (msgSigned v'Old) (sym (msgSameSig v'Old))
-     ...| inj₁ abs  = ⊥-elim (meta-sha256-cr abs)
-     ...| inj₂ refl
-        = PredStep-wlog-ht' preach hip ps v⊂m m∈outs (msg⊆ v'Old) (msg∈pool v'Old) ver (msgSigned v'Old) hpk e≡ r≡
-
-     -- (C) One is old, one is new: use PredStep-wlog-ht'
-     PredStep-hh' preach hip ps {v} v⊂m m∈outs v'⊂m' m'∈outs ver ver' hpk e≡ r≡
-        | inj₂ vOld            | inj₁ (v'Valid , v'New)
-       with sameHonestSig⇒sameVoteData hpk ver (msgSigned vOld) (sym (msgSameSig vOld))
-     ...| inj₁ abs  = ⊥-elim (meta-sha256-cr abs)
-     ...| inj₂ refl
-        = sym (PredStep-wlog-ht' preach hip ps v'⊂m' m'∈outs (msg⊆ vOld) (msg∈pool vOld) ver' (msgSigned vOld) hpk (sym e≡) (sym r≡))
-
-     -- (D) Finally, both votes are new in this step. The proof is then trivially
-     -- forwarded to the implementation obligation.
-     PredStep-hh' preach hip ps {v} v⊂m m∈outs v'⊂m' m'∈outs ver ver' hpk e≡ r≡
-        | inj₁ (vValid , vNew) | inj₁ (v'Valid , v'New)
-        = Impl-VO2 preach ps hpk v⊂m m∈outs ver vNew vValid v'⊂m' m'∈outs ver' v'New v'Valid e≡ r≡
-
-     PredStep-hh
-       : ∀{e pid st' outs}{pre : SystemState e}
-       → ReachableSystemState pre
-       → (pstep : StepPeer pre pid st' outs)
-       → Pred pre
-       → ∀{pk v v'}
-       → let pool = msgPool (StepPeer-post pstep)
-          in Meta-Honest-PK pk
-           → (ver  : WithVerSig pk v )(sv  : MsgWithSig∈ pk (ver-signature ver ) pool)
-           → (msgSender sv  , msgWhole sv)  ∈ List-map (pid ,_) outs
-           → (ver' : WithVerSig pk v')(sv' : MsgWithSig∈ pk (ver-signature ver') pool)
-           → (msgSender sv' , msgWhole sv') ∈ List-map (pid ,_) outs
-           → v ^∙ vEpoch ≡ v' ^∙ vEpoch
-           → v ^∙ vRound ≡ v' ^∙ vRound
-           → v ^∙ vProposedId ≡ v' ^∙ vProposedId
-     PredStep-hh preach (step-cheat fm isCheat) hip hpk ver sv (here refl) ver' sv' (here refl) epoch≡ r≡
-       with isCheat (msg⊆ sv) (msgSigned sv)
-     ...| inj₁ abs    = ⊥-elim (hpk abs) -- The key was honest by hypothesis.
-     ...| inj₂ sentb4
-       with isCheat (msg⊆ sv') (msgSigned sv')
-     ...| inj₁ abs     = ⊥-elim (hpk abs) -- The key was honest by hypothesis.
-     ...| inj₂ sentb4'
-       with msgSameSig sv | msgSameSig sv'
-     ...| refl | refl = hip hpk ver sentb4 ver' sentb4' epoch≡ r≡
-     PredStep-hh preach (step-honest x) hip hpk ver sv thisStep ver' sv' thisStep' epoch≡ r≡
-       with sameHonestSig⇒sameVoteData hpk ver (msgSigned sv) (sym (msgSameSig sv))
-     ...| inj₁ abs  = ⊥-elim (meta-sha256-cr abs)
-     ...| inj₂ refl
-       with sameHonestSig⇒sameVoteData hpk ver' (msgSigned sv') (sym (msgSameSig sv'))
-     ...| inj₁ abs  = ⊥-elim (meta-sha256-cr abs)
-     ...| inj₂ refl
-        = PredStep-hh' preach hip x
-                  (msg⊆ sv ) (Any-map (cong proj₂) (Any-map⁻ thisStep))
-                  (msg⊆ sv') (Any-map (cong proj₂) (Any-map⁻ thisStep'))
-                  (msgSigned sv) (msgSigned sv') hpk epoch≡ r≡
-
-
-     PredStep : ∀{e pid st' outs}{pre : SystemState e}
-              → ReachableSystemState pre
-              → (pstep : StepPeer pre pid st' outs)
-              → Pred pre
-              → Pred (StepPeer-post pstep)
-     PredStep {e} {pid} {st'} {outs} {pre} preach pstep hip hpk ver sv ver' sv' epoch≡ r≡
-     -- First we check when have the votes been sent:
-       with Any-++⁻ (List-map (pid ,_) outs) {msgPool pre} (msg∈pool sv)
-          | Any-++⁻ (List-map (pid ,_) outs) {msgPool pre} (msg∈pool sv')
-     -- (A) Neither vote has been sent by the step under scrutiny: invoke inductive hypothesis
-     ...| inj₂ furtherBack | inj₂ furtherBack'
-        = hip hpk ver  (MsgWithSig∈-transp sv furtherBack)
-                  ver' (MsgWithSig∈-transp sv' furtherBack') epoch≡ r≡
-     -- (B) One vote was cast here; the other was cast in the past.
-     PredStep {e} {pid} {st'} {outs} {pre} preach pstep hip hpk ver sv ver' sv' epoch≡ r≡
-        | inj₁ thisStep    | inj₂ furtherBack'
-        = PredStep-wlog-ht preach pstep hip hpk ver sv thisStep ver' sv' furtherBack' epoch≡ r≡
-     -- (C) Symmetric to (B)
-     PredStep {e} {pid} {st'} {outs} {pre} preach pstep hip hpk ver sv ver' sv' epoch≡ r≡
-        | inj₂ furtherBack | inj₁ thisStep'
-        = sym (PredStep-wlog-ht preach pstep hip hpk ver' sv' thisStep' ver sv furtherBack (sym epoch≡) (sym r≡))
-     -- (D) Both votes were cast here
-     PredStep {e} {pid} {st'} {outs} {pre} preach pstep hip hpk ver sv ver' sv' epoch≡ r≡
-        | inj₁ thisStep    | inj₁ thisStep'
-        = PredStep-hh preach pstep hip hpk ver sv thisStep ver' sv' thisStep' epoch≡ r≡
-
-    voo : VO.Type IntSystemState
-    voo hpk refl sv refl sv' round≡
-      with Step*-Step-fold Pred (λ {e} {st} _ → Pred𝓔 {e} {st}) PredStep Pred₀ r
-    ...| res
-      with vmsg≈v (vmFor sv) | vmsg≈v (vmFor sv')
-    ...| refl | refl
-       = res hpk (vmsgSigned (vmFor sv))
-                 (mkMsgWithSig∈ (nm (vmFor sv)) (cv (vmFor sv)) (cv∈nm (vmFor sv))
-                                _ (nmSentByAuth sv) (vmsgSigned (vmFor sv)) refl)
-                 (vmsgSigned (vmFor sv'))
-                 (mkMsgWithSig∈ (nm (vmFor sv')) (cv (vmFor sv')) (cv∈nm (vmFor sv'))
-                                _ (nmSentByAuth sv') (vmsgSigned (vmFor sv')) refl)
-                 (trans (vmsgEpoch (vmFor sv)) (sym (vmsgEpoch (vmFor sv'))))
-                 round≡
-=======
              → Pred (StepPeer-post pstep)
     PredStep {e} {pid} {st'} {outs} {pre} preach pstep hip hpk ver sv ver' sv' epoch≡ r≡
     -- First we check when have the votes been sent:
@@ -651,7 +370,7 @@
        | inj₁ thisStep    | inj₁ thisStep'
        = PredStep-hh preach pstep hip hpk ver sv thisStep ver' sv' thisStep' epoch≡ r≡
 
-   voo : VO.Type ConcSystemState
+   voo : VO.Type IntSystemState
    voo hpk refl sv refl sv' round≡
      with Step*-Step-fold Pred (λ {e} {st} _ → Pred𝓔 {e} {st}) PredStep Pred₀ r
    ...| res
@@ -664,5 +383,4 @@
                 (mkMsgWithSig∈ (nm (vmFor sv')) (cv (vmFor sv')) (cv∈nm (vmFor sv'))
                                _ (nmSentByAuth sv') (vmsgSigned (vmFor sv')) refl)
                 (trans (vmsgEpoch (vmFor sv)) (sym (vmsgEpoch (vmFor sv'))))
-                round≡
->>>>>>> b7dd98dd
+                round≡