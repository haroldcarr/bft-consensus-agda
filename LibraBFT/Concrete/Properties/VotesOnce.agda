--- conflicted
+++ resolved
@@ -137,7 +137,6 @@
     -- and returns evidence that either the vote is new or that some message with the same
     -- signature was sent before.
     --
-<<<<<<< HEAD
     -- Case (i) is trivial; cases (iii) and (iv) are symmetric and reduce to an implementation
     -- obligation (Impl-VO1) and case (ii) reduces to a different implementation obligation
     -- (Impl-VO2).
@@ -178,165 +177,6 @@
     ...| inj₁ (m∈outs , vspk , newV) | inj₂ m'sb4
        with sameHonestSig⇒sameVoteData pkH (msgSigned m'sb4) vv' (msgSameSig m'sb4)
     ...| inj₁ hb   = ⊥-elim (meta-sha256-cr hb)
-=======
-    -- The proofs of cases (iii) and (iv) are in PredStep-wlog-ht and PredStep-wlog-ht'.  The 'ht'
-    -- suffix refers to 'Here-There' as in one vote is "here" and the other is old, or "there".  We
-    -- first analyze whether the new vote is really new or a replay; sps-cor provides us this
-    -- information.  If the new vote is, in fact, a replay of an old message, we have two old
-    -- messages and can call the induction hypothesis. If it is really new, we must rely on the
-    -- implementation obligation. But to do so, we must prove that the old vote was also sent by
-    -- the same peer.  We can see that is the case by reasoning about PK-inj and IsValidEpochMember.
-    --
-    -- Finally, the proof of case (ii) also branches on whether either of the "new" votes
-    -- are replays or are really new. In case at least one is a replay we fallback to cases (iii) and (iv)
-    -- or just call the induction hypothesis when both are replays.
-    -- When both votes are in fact new, we rely on Impl-VO2 to conclude.
-    --
-    -- In both PredSetp-wlog-ht and PredStep-wlog-hh, we must eliminate the possibility of
-    -- either vote being produced by a cheat step. This is easy because we received
-    -- a proof that the PK in question is honest, hence, it must be the case that a cheat
-    -- step is at most replaying these votes, not producing them. Producing them would
-    -- require the cheater to forge a signature. This is the purpose of the isCheat constraint.
-
-    PredStep-wlog-ht' : ∀{e pid pid' inits' s' outs pk}{pre : SystemState e}
-            → ReachableSystemState pre
-            → Pred pre
-            → StepPeerState pid (availEpochs pre) (msgPool pre) (initialised pre) (peerStates pre pid) inits' (s' , outs)
-            → ∀{v m v' m'}
-            → v  ⊂Msg m  → m ∈ outs
-            → v' ⊂Msg m' → (pid' , m') ∈ msgPool pre
-            → WithVerSig pk v → WithVerSig pk v' → Meta-Honest-PK pk
-            → (v ^∙ vEpoch) ≡ (v' ^∙ vEpoch)
-            → (v ^∙ vProposed ∙ biRound) ≡ (v' ^∙ vProposed ∙ biRound)
-            → (v ^∙ vProposed ∙ biId) ≡ (v' ^∙ vProposed ∙ biId)
-    PredStep-wlog-ht' {pre = pre} preach hip ps {v} v⊂m m∈outs v'⊂m' m'∈pool ver ver' hpk eids≡ r≡
-    -- (1) The first step is branching on whether 'v' above is a /new/ vote or not.
-    -- (1.1) If it's new:
-      with sps-corr preach hpk ps m∈outs v⊂m ver
-    ...| inj₁ (vValid , vNew)
-      with honestPartValid preach hpk v'⊂m' m'∈pool ver'
-    ...| v'Old , vOldValid
-      with sameHonestSig⇒sameVoteData hpk ver' (msgSigned v'Old) (sym (msgSameSig v'Old))
-    ...| inj₁ abs  = ⊥-elim (meta-sha256-cr abs)
-    ...| inj₂ refl = Impl-VO1 preach ps hpk v⊂m m∈outs ver vNew vValid
-                       (msg⊆ v'Old) (msg∈pool v'Old)
-                       (msgSigned v'Old) eids≡ r≡
-    -- (1.1) If 'v' is not new, then there exists a msg sent with the
-    -- same signature.
-    PredStep-wlog-ht' preach hip ps {v} v⊂m m∈outs v'⊂m' m'∈pool ver ver' hpk e≡ r≡
-       | inj₂ vOld
-      with honestPartValid preach hpk v'⊂m' m'∈pool ver'
-    ...| sv' , _ = hip hpk ver vOld ver' sv' e≡ r≡
-
-    -- Here we prove a modified version of Pred'' where we assume w.l.o.g that
-    -- one vote is sent by "pstep" and another was present in the prestate.
-    PredStep-wlog-ht
-      : ∀{e pid st' outs}{pre : SystemState e}
-      → ReachableSystemState pre
-      → (pstep : StepPeer pre pid st' outs)
-      → Pred pre
-      → ∀{pk v v'}
-      -- Below is a inline expansion of "Pred'' pk v v' (msgPool (StepPeer-post pstep))",
-      -- but with the added information that one vote (v) was sent by pstep whereas the
-      -- other (v') was in the pool of the prestate.
-      → let pool = msgPool (StepPeer-post pstep)
-         in Meta-Honest-PK pk
-          → (ver  : WithVerSig pk v )(sv  : MsgWithSig∈ pk (ver-signature ver ) pool)
-          → (msgSender sv , msgWhole sv) ∈ List-map (pid ,_) outs
-          → (ver' : WithVerSig pk v')(sv' : MsgWithSig∈ pk (ver-signature ver') pool)
-          → (msgSender sv' , msgWhole sv') ∈ msgPool pre
-          → v ^∙ vEpoch ≡ v' ^∙ vEpoch
-          → v ^∙ vRound ≡ v' ^∙ vRound
-          → v ^∙ vProposedId ≡ v' ^∙ vProposedId
-    PredStep-wlog-ht preach (step-cheat fm isCheat) hip hpk ver sv (here refl) ver' sv' furtherBack' epoch≡ r≡
-      with isCheat (msg⊆ sv) (msgSigned sv)
-    ...| inj₁ abs    = ⊥-elim (hpk abs) -- The key was honest by hypothesis.
-    ...| inj₂ sentb4
-       -- the cheater replayed the message; which means the message was sent before this
-       -- step; hence, call induction hypothesis.
-      with msgSameSig sv
-    ...| refl = hip hpk ver sentb4 ver' (MsgWithSig∈-transp sv' furtherBack') epoch≡ r≡
-    PredStep-wlog-ht preach (step-honest x) hip hpk ver sv thisStep ver' sv' furtherBack' epoch≡ r≡
-      with sameHonestSig⇒sameVoteData hpk ver (msgSigned sv) (sym (msgSameSig sv))
-    ...| inj₁ abs  = ⊥-elim (meta-sha256-cr abs)
-    ...| inj₂ refl
-      with sameHonestSig⇒sameVoteData hpk ver' (msgSigned sv') (sym (msgSameSig sv'))
-    ...| inj₁ abs  = ⊥-elim (meta-sha256-cr abs)
-    ...| inj₂ refl
-       = PredStep-wlog-ht' preach hip x
-                 (msg⊆ sv) (Any-map (cong proj₂) (Any-map⁻ thisStep))
-                 (msg⊆ sv') furtherBack'
-                 (msgSigned sv) (msgSigned sv') hpk epoch≡ r≡
-
-    -- Analogous to PredStep-wlog-ht', but here we must reason about two messages that are in the
-    -- outputs of a step.
-    PredStep-hh' : ∀{e pid inits' s' outs pk}{pre : SystemState e}
-            → ReachableSystemState pre → Pred pre
-            → StepPeerState pid (availEpochs pre) (msgPool pre) (initialised pre) (peerStates pre pid) inits' (s' , outs)
-            → ∀{v m v' m'}
-            → v  ⊂Msg m  → m  ∈ outs
-            → v' ⊂Msg m' → m' ∈ outs
-            → WithVerSig pk v → WithVerSig pk v' → Meta-Honest-PK pk
-            → (v ^∙ vEpoch) ≡ (v' ^∙ vEpoch)
-            → (v ^∙ vProposed ∙ biRound) ≡ (v' ^∙ vProposed ∙ biRound)
-            → (v ^∙ vProposed ∙ biId) ≡ (v' ^∙ vProposed ∙ biId)
-    -- Since the step is from an honest peer, we can check whether the messages are in fact
-    -- new or not.
-    PredStep-hh' preach hip ps {v} v⊂m m∈outs v'⊂m' m'∈outs ver ver' hpk e≡ r≡
-      with sps-corr preach hpk ps m∈outs v⊂m ver | sps-corr preach hpk ps m'∈outs v'⊂m' ver'
-    -- (A) Both are old: call induction hypothesis
-    ...| inj₂ vOld            | inj₂ v'Old = hip hpk ver vOld ver' v'Old e≡ r≡
-
-    -- (B) One is new, one is old: use PredStep-wlog-ht'
-    PredStep-hh' preach hip ps {v} v⊂m m∈outs v'⊂m' m'∈outs ver ver' hpk e≡ r≡
-       | inj₁ _ | inj₂ v'Old
-      with sameHonestSig⇒sameVoteData hpk ver' (msgSigned v'Old) (sym (msgSameSig v'Old))
-    ...| inj₁ abs  = ⊥-elim (meta-sha256-cr abs)
-    ...| inj₂ refl
-       = PredStep-wlog-ht' preach hip ps v⊂m m∈outs (msg⊆ v'Old) (msg∈pool v'Old) ver (msgSigned v'Old) hpk e≡ r≡
-
-    -- (C) One is old, one is new: use PredStep-wlog-ht'
-    PredStep-hh' preach hip ps {v} v⊂m m∈outs v'⊂m' m'∈outs ver ver' hpk e≡ r≡
-       | inj₂ vOld            | inj₁ (v'Valid , v'New)
-      with sameHonestSig⇒sameVoteData hpk ver (msgSigned vOld) (sym (msgSameSig vOld))
-    ...| inj₁ abs  = ⊥-elim (meta-sha256-cr abs)
-    ...| inj₂ refl
-       = sym (PredStep-wlog-ht' preach hip ps v'⊂m' m'∈outs (msg⊆ vOld) (msg∈pool vOld) ver' (msgSigned vOld) hpk (sym e≡) (sym r≡))
-
-    -- (D) Finally, both votes are new in this step. The proof is then trivially
-    -- forwarded to the implementation obligation.
-    PredStep-hh' preach hip ps {v} v⊂m m∈outs v'⊂m' m'∈outs ver ver' hpk e≡ r≡
-       | inj₁ (vValid , vNew) | inj₁ (v'Valid , v'New)
-       = Impl-VO2 preach ps hpk v⊂m m∈outs ver vNew vValid v'⊂m' m'∈outs ver' v'New v'Valid e≡ r≡
-
-    PredStep-hh
-      : ∀{e pid st' outs}{pre : SystemState e}
-      → ReachableSystemState pre
-      → (pstep : StepPeer pre pid st' outs)
-      → Pred pre
-      → ∀{pk v v'}
-      → let pool = msgPool (StepPeer-post pstep)
-         in Meta-Honest-PK pk
-          → (ver  : WithVerSig pk v )(sv  : MsgWithSig∈ pk (ver-signature ver ) pool)
-          → (msgSender sv  , msgWhole sv)  ∈ List-map (pid ,_) outs
-          → (ver' : WithVerSig pk v')(sv' : MsgWithSig∈ pk (ver-signature ver') pool)
-          → (msgSender sv' , msgWhole sv') ∈ List-map (pid ,_) outs
-          → v ^∙ vEpoch ≡ v' ^∙ vEpoch
-          → v ^∙ vRound ≡ v' ^∙ vRound
-          → v ^∙ vProposedId ≡ v' ^∙ vProposedId
-    PredStep-hh preach (step-cheat fm isCheat) hip hpk ver sv (here refl) ver' sv' (here refl) epoch≡ r≡
-      with isCheat (msg⊆ sv) (msgSigned sv)
-    ...| inj₁ abs    = ⊥-elim (hpk abs) -- The key was honest by hypothesis.
-    ...| inj₂ sentb4
-      with isCheat (msg⊆ sv') (msgSigned sv')
-    ...| inj₁ abs     = ⊥-elim (hpk abs) -- The key was honest by hypothesis.
-    ...| inj₂ sentb4'
-      with msgSameSig sv | msgSameSig sv'
-    ...| refl | refl = hip hpk ver sentb4 ver' sentb4' epoch≡ r≡
-    PredStep-hh preach (step-honest x) hip hpk ver sv thisStep ver' sv' thisStep' epoch≡ r≡
-      with sameHonestSig⇒sameVoteData hpk ver (msgSigned sv) (sym (msgSameSig sv))
-    ...| inj₁ abs  = ⊥-elim (meta-sha256-cr abs)
->>>>>>> cc7cdafd
     ...| inj₂ refl
       = Impl-VO1 r stPeer pkH (msg⊆ msv) m∈outs (msgSigned msv) newV vspk
                  (msg⊆ m'sb4) (msg∈pool m'sb4) (msgSigned m'sb4) ep≡ r≡
